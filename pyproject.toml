[build-system]
<<<<<<< HEAD
requires = ["hatchling", "hatch-vcs", "hatch-fancy-pypi-readme"]
build-backend = "hatchling.build"

[project]
name = "django-simple-history"
dynamic = ["version", "readme"]
description = "Store model history and view/revert changes from admin site."
license = "BSD-3-Clause"
requires-python = ">=3.8"
authors = [
  { name = "Corey Bertram", email = "corey@qr7.com" },
]
maintainers = [
  { name = "Trey Hunner" },
]
=======
build-backend = "hatchling.build"
requires = [
  "hatch-fancy-pypi-readme",
  "hatch-vcs",
  "hatchling",
]

[project]
name = "django-simple-history"
description = "Store model history and view/revert changes from admin site."
maintainers = [
  { name = "Trey Hunner" },
]
authors = [
  { name = "Corey Bertram", email = "corey@qr7.com" },
]
requires-python = ">=3.8"
>>>>>>> fef00f6e
classifiers = [
  "Development Status :: 5 - Production/Stable",
  "Environment :: Web Environment",
  "Framework :: Django",
<<<<<<< HEAD
  "Framework :: Django",
  "Framework :: Django :: 3.2",
=======
>>>>>>> fef00f6e
  "Framework :: Django :: 4.2",
  "Framework :: Django :: 5.0",
  "Intended Audience :: Developers",
  "License :: OSI Approved :: BSD License",
  "Programming Language :: Python",
<<<<<<< HEAD
  "Programming Language :: Python :: 3",
=======
  "Programming Language :: Python :: 3 :: Only",
>>>>>>> fef00f6e
  "Programming Language :: Python :: 3.8",
  "Programming Language :: Python :: 3.9",
  "Programming Language :: Python :: 3.10",
  "Programming Language :: Python :: 3.11",
  "Programming Language :: Python :: 3.12",
<<<<<<< HEAD
  "Programming Language :: Python :: 3.13",
]
# DEV: Remove `asgiref` when the minimum required Django version is 4.2
dependencies = ["asgiref>=3.6"]

[project.urls]
Changelog = "https://github.com/jazzband/django-simple-history/blob/master/CHANGES.rst"
Documentation = "https://django-simple-history.readthedocs.io/"
Source = "https://github.com/jazzband/django-simple-history"
Tracker = "https://github.com/jazzband/django-simple-history/issues"

[tool.hatch.version]
source = "vcs"

[tool.hatch.version.raw-options]
version_scheme = "post-release"
local_scheme = "node-and-date"
fallback_version = "0.0.0"

[tool.hatch.metadata.hooks.fancy-pypi-readme]
content-type = "text/x-rst"
fragments = [
  { path = "README.rst" },
  { path = "CHANGES.rst" },
]

[tool.hatch.build.targets.wheel]
packages = ["simple_history"]

[tool.hatch.build.targets.sdist]
include = [
  "/docs",
  "/simple_history",
  "*.rst",
  "*.txt",
=======
  # DEV: uncomment this when the `pyproject-fmt` pre-commit hook stops removing it
  #"Programming Language :: Python :: 3.13",
]
dynamic = [
  "readme",
  "version",
]
dependencies = [
]
urls.Changelog = "https://github.com/jazzband/django-simple-history/blob/master/CHANGES.rst"
urls.Documentation = "https://django-simple-history.readthedocs.io/en/stable/"
urls.Homepage = "https://github.com/jazzband/django-simple-history"
urls.Source = "https://github.com/jazzband/django-simple-history"
urls.Tracker = "https://github.com/jazzband/django-simple-history/issues"

[tool.hatch.version]
source = "vcs"
fallback-version = "0.0.0"

[tool.hatch.version.raw-options]
version_scheme = "no-guess-dev"
local_scheme = "node-and-date"

[tool.hatch.build.targets.wheel]
# Jazzband's release process is limited to 2.2 metadata
core-metadata-version = "2.2"
packages = [
  "simple_history",
]

[tool.hatch.build.targets.sdist]
# Jazzband's release process is limited to 2.2 metadata
core-metadata-version = "2.2"

[tool.hatch.metadata.hooks.fancy-pypi-readme]
content-type = "text/x-rst"
fragments = [
  { path = "README.rst", start-after = ".. Start of PyPI readme\n\n" },
  { text = "\n====\n\nChangelog\n=========\n\n" },
  { path = "CHANGES.rst", start-after = ".. Start of PyPI readme\n\n" },
>>>>>>> fef00f6e
]

[tool.black]
line-length = 88
target-version = [
  "py38",
]

[tool.isort]
profile = "black"
py_version = "38"

[tool.coverage.run]
parallel = true
branch = true
source = [
  "simple_history",
]

[tool.coverage.paths]
source = [
  "simple_history",
  ".tox/*/site-packages",
]

[tool.coverage.report]
show_missing = true
skip_covered = true
omit = [
  "requirements/*",
]<|MERGE_RESOLUTION|>--- conflicted
+++ resolved
@@ -1,21 +1,4 @@
 [build-system]
-<<<<<<< HEAD
-requires = ["hatchling", "hatch-vcs", "hatch-fancy-pypi-readme"]
-build-backend = "hatchling.build"
-
-[project]
-name = "django-simple-history"
-dynamic = ["version", "readme"]
-description = "Store model history and view/revert changes from admin site."
-license = "BSD-3-Clause"
-requires-python = ">=3.8"
-authors = [
-  { name = "Corey Bertram", email = "corey@qr7.com" },
-]
-maintainers = [
-  { name = "Trey Hunner" },
-]
-=======
 build-backend = "hatchling.build"
 requires = [
   "hatch-fancy-pypi-readme",
@@ -33,68 +16,21 @@
   { name = "Corey Bertram", email = "corey@qr7.com" },
 ]
 requires-python = ">=3.8"
->>>>>>> fef00f6e
 classifiers = [
   "Development Status :: 5 - Production/Stable",
   "Environment :: Web Environment",
   "Framework :: Django",
-<<<<<<< HEAD
-  "Framework :: Django",
-  "Framework :: Django :: 3.2",
-=======
->>>>>>> fef00f6e
   "Framework :: Django :: 4.2",
   "Framework :: Django :: 5.0",
   "Intended Audience :: Developers",
   "License :: OSI Approved :: BSD License",
   "Programming Language :: Python",
-<<<<<<< HEAD
-  "Programming Language :: Python :: 3",
-=======
   "Programming Language :: Python :: 3 :: Only",
->>>>>>> fef00f6e
   "Programming Language :: Python :: 3.8",
   "Programming Language :: Python :: 3.9",
   "Programming Language :: Python :: 3.10",
   "Programming Language :: Python :: 3.11",
   "Programming Language :: Python :: 3.12",
-<<<<<<< HEAD
-  "Programming Language :: Python :: 3.13",
-]
-# DEV: Remove `asgiref` when the minimum required Django version is 4.2
-dependencies = ["asgiref>=3.6"]
-
-[project.urls]
-Changelog = "https://github.com/jazzband/django-simple-history/blob/master/CHANGES.rst"
-Documentation = "https://django-simple-history.readthedocs.io/"
-Source = "https://github.com/jazzband/django-simple-history"
-Tracker = "https://github.com/jazzband/django-simple-history/issues"
-
-[tool.hatch.version]
-source = "vcs"
-
-[tool.hatch.version.raw-options]
-version_scheme = "post-release"
-local_scheme = "node-and-date"
-fallback_version = "0.0.0"
-
-[tool.hatch.metadata.hooks.fancy-pypi-readme]
-content-type = "text/x-rst"
-fragments = [
-  { path = "README.rst" },
-  { path = "CHANGES.rst" },
-]
-
-[tool.hatch.build.targets.wheel]
-packages = ["simple_history"]
-
-[tool.hatch.build.targets.sdist]
-include = [
-  "/docs",
-  "/simple_history",
-  "*.rst",
-  "*.txt",
-=======
   # DEV: uncomment this when the `pyproject-fmt` pre-commit hook stops removing it
   #"Programming Language :: Python :: 3.13",
 ]
@@ -120,6 +56,7 @@
 
 [tool.hatch.build.targets.wheel]
 # Jazzband's release process is limited to 2.2 metadata
+# - see https://github.com/jazzband/help/issues/360
 core-metadata-version = "2.2"
 packages = [
   "simple_history",
@@ -127,6 +64,7 @@
 
 [tool.hatch.build.targets.sdist]
 # Jazzband's release process is limited to 2.2 metadata
+# - see https://github.com/jazzband/help/issues/360
 core-metadata-version = "2.2"
 
 [tool.hatch.metadata.hooks.fancy-pypi-readme]
@@ -135,7 +73,6 @@
   { path = "README.rst", start-after = ".. Start of PyPI readme\n\n" },
   { text = "\n====\n\nChangelog\n=========\n\n" },
   { path = "CHANGES.rst", start-after = ".. Start of PyPI readme\n\n" },
->>>>>>> fef00f6e
 ]
 
 [tool.black]
