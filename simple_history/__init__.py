from __future__ import unicode_literals

<<<<<<< HEAD
__version__ = "2.4.0"
=======
__version__ = '2.5.0'
>>>>>>> 882ff364


def register(
    model,
    app=None,
    manager_name="history",
    records_class=None,
    table_name=None,
    **records_config
):
    """
    Create historical model for `model` and attach history manager to `model`.

    Keyword arguments:
    app -- App to install historical model into (defaults to model.__module__)
    manager_name -- class attribute name to use for historical manager
    records_class -- class to use for history relation (defaults to
        HistoricalRecords)
    table_name -- Custom name for history table (defaults to
        'APPNAME_historicalMODELNAME')

    This method should be used as an alternative to attaching an
    `HistoricalManager` instance directly to `model`.
    """
    from . import models

    if records_class is None:
        records_class = models.HistoricalRecords

    records = records_class(**records_config)
    records.manager_name = manager_name
    records.table_name = table_name
    records.module = app and ("%s.models" % app) or model.__module__
    records.cls = model
    records.add_extra_methods(model)
    records.finalize(model)<|MERGE_RESOLUTION|>--- conflicted
+++ resolved
@@ -1,10 +1,6 @@
 from __future__ import unicode_literals
 
-<<<<<<< HEAD
-__version__ = "2.4.0"
-=======
-__version__ = '2.5.0'
->>>>>>> 882ff364
+__version__ = "2.5.0"
 
 
 def register(
