--- conflicted
+++ resolved
@@ -76,16 +76,10 @@
                 for list_entry in action_list_page.object_list:
                     setattr(list_entry, history_list_entry, value_for_entry(list_entry))
 
-<<<<<<< HEAD
         content_type = self.content_type_model_cls.objects.get_for_model(
             get_user_model()
         )
 
-=======
-        content_type = self.content_type_model_cls.objects.get_by_natural_key(
-            *USER_NATURAL_KEY
-        )
->>>>>>> c3763c52
         admin_user_view = "admin:{}_{}_change".format(
             content_type.app_label,
             content_type.model,
