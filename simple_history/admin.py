from __future__ import unicode_literals

from django import http
from django.apps import apps as django_apps
from django.conf import settings
from django.conf.urls import url
from django.contrib import admin
from django.contrib.admin import helpers
from django.contrib.admin.utils import unquote
from django.contrib.auth import get_permission_codename
from django.core.exceptions import PermissionDenied, ObjectDoesNotExist
from django.shortcuts import get_object_or_404, render
from django.urls import reverse
from django.utils.encoding import force_text
from django.utils.html import mark_safe
from django.utils.text import capfirst
from django.utils.translation import ugettext as _

from . import utils

USER_NATURAL_KEY = tuple(key.lower() for key in settings.AUTH_USER_MODEL.split(".", 1))


class HistoricalPermissionsModelAdminMixin(object):
    @property
    def historical_permissions_enabled(self):
        """Returns True/False based on settings attr.

        Defaults to False.
        """
        try:
            enabled = settings.SIMPLE_HISTORY_PERMISSIONS_ENABLED
        except AttributeError:
            enabled = False
        return enabled

    def _has_historical_permission(self, request, action, obj=None):
        historical_opts = self.history_manager.model._meta
        historical_codename = get_permission_codename(action, historical_opts)
        try:
            func = getattr(self, "has_%s_permission" % action)
        except AttributeError:
            permission = False
        else:
            permission = func(request, obj)
        historical_permission = request.user.has_perm(
            "%s.%s" % (historical_opts.app_label, historical_codename)
        )
        return permission and historical_permission

    def has_historical_view_permission(self, request, obj=None):
        if self.historical_permissions_enabled:
            view_permission = self._has_historical_permission(request, "view", obj)
        else:
            try:
                view_permission = self.has_view_permission(request, obj)
            except AttributeError:
                view_permission = self.has_change_permission(request, obj)
        return view_permission

    def has_historical_change_permission(self, request, obj=None):
        if self.historical_permissions_enabled:
            change_permission = self._has_historical_permission(request, "change", obj)
        else:
            change_permission = self.has_change_permission(request, obj)
        return change_permission

    def has_historical_view_or_change_permission(self, request, obj=None):
        if self.historical_permissions_enabled:
            has_permission = self.has_historical_view_permission(
                request, obj
            ) or self.has_historical_change_permission(request, obj)
        else:
            try:
                has_permission = self.has_view_or_change_permission(request, obj)
            except AttributeError:
                has_permission = self.has_change_permission(request, obj)
        return has_permission

    def revert_disabled(self, request, obj):
        """Returns `True` or `False` based on settings attr.

        Note:
          * Always returns `False` if user is a superuser
          * setting attr to False does not override user perms
        """
        if request.user.is_superuser:
            revert_disabled = False
        else:
            revert_disabled = getattr(settings, "SIMPLE_HISTORY_REVERT_DISABLED", False)
        return revert_disabled

    def has_revert_permission(self, request, obj):
        """Returns `True` if user has permission to revert
        a model instance to a previous version in its
        history.
        """
        if self.revert_disabled(request, obj):
            permission = False
        else:
            permission = self.has_historical_change_permission(request, obj)
        return permission


class SimpleHistoryAdmin(HistoricalPermissionsModelAdminMixin, admin.ModelAdmin):
    object_history_template = "simple_history/object_history.html"
    object_history_form_template = "simple_history/object_history_form.html"

    def get_urls(self):
        """Returns the additional urls used by the Reversion admin.
        """
        urls = super(SimpleHistoryAdmin, self).get_urls()
        admin_site = self.admin_site
        opts = self.model._meta
        info = opts.app_label, opts.model_name
        history_urls = [
            url(
                "^([^/]+)/history/([^/]+)/$",
                admin_site.admin_view(self.history_form_view),
                name="%s_%s_simple_history" % info,
            )
        ]
        return history_urls + urls

    def history_view(self, request, object_id, extra_context=None):
        """Overridden `history_view`.
        """
        request.current_app = self.admin_site.name
        opts = self.model._meta
        object_id = unquote(object_id)
        object_history = self.get_object_history(object_id)
        obj = self.get_object(request, object_id, object_history=object_history)
        if obj is None:
            return self._get_obj_does_not_exist_redirect(request, opts, object_id)

        if not self.has_historical_view_or_change_permission(request, obj):
            raise PermissionDenied

        title = (
            _("Change history: %s")
            if self.has_revert_permission(request, obj)
            else _("View history: %s")
        )

        context = {
            "title": title % force_text(obj),
            "action_list": object_history,
            "module_name": capfirst(force_text(opts.verbose_name_plural)),
            "object": obj,
            "root_path": getattr(self.admin_site, "root_path", None),
            "app_label": opts.app_label,
            "opts": opts,
            "admin_user_view": self.admin_user_view,
            "history_list_display": self.get_history_list_display(),
            "has_change_permission": self.has_historical_change_permission(
                request, obj
            ),
            "has_revert_permission": self.has_revert_permission(request, obj),
        }
        context.update(self.admin_site.each_context(request))
        context.update(extra_context or {})
        extra_kwargs = {}
        return self.render_history_view(
            request, self.object_history_template, context, **extra_kwargs
        )

    def get_object(self, request, object_id, object_history=None, **kwargs):
        """Returns the model instance or None

        If None, attempts to get the instance from history.
        """
        obj = super(SimpleHistoryAdmin, self).get_object(request, object_id, **kwargs)
        if not obj and object_history:
            try:
                obj = object_history.latest("history_date").instance
            except ObjectDoesNotExist:
                pass
        return obj

    def get_object_history(self, object_id):
        """Returns a queryset of historical instances.
        """
        queryset = self.history_manager.filter(
            **{self.model._meta.pk.attname: object_id}
        )
        if not isinstance(self.history_manager.model.history_user, property):
            queryset = queryset.select_related("history_user")
        return self.fetch_history_list_display_callables(queryset)

    @property
    def history_manager(self):
        """Returns the HistoricalManager instance.
        """
        return getattr(self.model, self.model._meta.simple_history_manager_attribute)

    def fetch_history_list_display_callables(self, queryset):
        """Returns a queryset after setting, on each instance,
        the value of any callables from `history_list_display`.
        """
        callable_attrs = self.history_list_display_callables
        if callable_attrs:
            for obj in queryset:
                for attrname, attr in callable_attrs:
                    setattr(obj, attrname, attr(obj))
        return queryset

    def get_history_list_display(self):
        """Returns a list.
        """
        try:
            return self.history_list_display
        except AttributeError:
            return []

    @property
    def history_list_display_callables(self):
        """Returns a list of callable attributes on `self`
        referred to in `history_list_display`.
        """
        callable_attrs = []
        for attrname in self.get_history_list_display():
            attr = getattr(self, attrname, None)
            if callable(attr):
                callable_attrs.append((attrname, attr))
        return callable_attrs

    @property
    def admin_user_view(self):
        content_type = self.content_type_model_cls.objects.get_by_natural_key(
            *USER_NATURAL_KEY
        )
        return "admin:%s_%s_change" % (content_type.app_label, content_type.model)

    @property
    def change_history(self):
        try:
            change_history = settings.SIMPLE_HISTORY_EDIT
        except AttributeError:
            change_history = False
        return change_history

    def response_change(self, request, obj):
        if self.change_history and "_change_history" in request.POST:
            msg = _('The %(name)s "%(obj)s" was changed successfully.') % {
                "name": force_text(obj._meta.verbose_name),
                "obj": force_text(obj),
            }
            self.message_user(
                request, "%s - %s" % (msg, _("You may edit it again below"))
            )
            return http.HttpResponseRedirect(request.path)
        else:
            return super(SimpleHistoryAdmin, self).response_change(request, obj)

    def history_form_view(self, request, object_id, version_id, extra_context=None):
        request.current_app = self.admin_site.name
        original_opts = self.model._meta
        model = self.history_manager.model
        obj = get_object_or_404(
            model, **{original_opts.pk.attname: object_id, "history_id": version_id}
        ).instance
        obj._state.adding = False

        if not self.has_historical_view_or_change_permission(request, obj):
            raise PermissionDenied

<<<<<<< HEAD
        if "_change_history" in request.POST and self.change_history:
            obj = obj.history.get(pk=version_id).instance
=======
        if SIMPLE_HISTORY_EDIT:
            change_history = True
        else:
            change_history = False

        if "_change_history" in request.POST and SIMPLE_HISTORY_EDIT:
            history = utils.get_history_manager_for_model(obj)
            obj = history.get(pk=version_id).instance
>>>>>>> ff089654

        formsets = []
        form_class = self.get_form(request, obj)
        if request.method == "POST":
            form = form_class(request.POST, request.FILES, instance=obj)
            if form.is_valid():
                new_object = self.save_form(request, form, change=True)
                self.save_model(request, new_object, form, change=True)
                form.save_m2m()

                self.log_change(
                    request,
                    new_object,
                    self.construct_change_message(request, form, formsets),
                )
                return self.response_change(request, new_object)
        else:
            form = form_class(instance=obj)

        admin_form = helpers.AdminForm(
            form,
            self.get_fieldsets(request, obj),
            self.prepopulated_fields,
            self.get_readonly_fields(request, obj),
            model_admin=self,
        )

        title = (
            _("Revert %s") if self.has_revert_permission(request, obj) else _("View %s")
        )

        model_name = original_opts.model_name
        url_triplet = self.admin_site.name, original_opts.app_label, model_name
        context = {
            "title": title % force_text(obj),
            "adminform": admin_form,
            "object_id": object_id,
            "original": obj,
            "is_popup": False,
            "media": mark_safe(self.media + admin_form.media),
            "errors": helpers.AdminErrorList(form, formsets),
            "app_label": original_opts.app_label,
            "original_opts": original_opts,
            "changelist_url": reverse("%s:%s_%s_changelist" % url_triplet),
            "change_url": reverse("%s:%s_%s_change" % url_triplet, args=(obj.pk,)),
            "history_url": reverse("%s:%s_%s_history" % url_triplet, args=(obj.pk,)),
            "change_history": self.change_history,
            # Context variables copied from render_change_form
            "add": False,
            "change": True,
            "has_view_permission": self.has_historical_view_permission(request, obj),
            "has_add_permission": self.has_add_permission(request),
            "has_change_permission": self.has_historical_change_permission(
                request, obj
            ),
            "has_delete_permission": self.has_delete_permission(request, obj),
            "has_revert_permission": self.has_revert_permission(request, obj),
            "has_file_field": True,
            "has_absolute_url": False,
            "form_url": "",
            "opts": model._meta,
            "content_type_id": self.content_type_model_cls.objects.get_for_model(
                self.model
            ).id,
            "save_as": self.save_as,
            "save_on_top": self.save_on_top,
            "root_path": getattr(self.admin_site, "root_path", None),
        }
        context.update(self.admin_site.each_context(request))
        context.update(extra_context or {})
        extra_kwargs = {}
        return self.render_history_view(
            request, self.object_history_form_template, context, **extra_kwargs
        )

    def render_history_view(self, request, template, context, **kwargs):
        """Catch call to render, to allow overriding."""
        return render(request, template, context, **kwargs)

    def save_model(self, request, obj, form, change):
        """Set special model attribute to user for reference after save.
        """
        obj._history_user = request.user
        super(SimpleHistoryAdmin, self).save_model(request, obj, form, change)

    @property
    def content_type_model_cls(self):
        """Returns the ContentType model class.
        """
        return django_apps.get_model("contenttypes.contenttype")<|MERGE_RESOLUTION|>--- conflicted
+++ resolved
@@ -16,9 +16,8 @@
 from django.utils.text import capfirst
 from django.utils.translation import ugettext as _
 
-from . import utils
-
-USER_NATURAL_KEY = tuple(key.lower() for key in settings.AUTH_USER_MODEL.split(".", 1))
+USER_NATURAL_KEY = tuple(key.lower()
+                         for key in settings.AUTH_USER_MODEL.split(".", 1))
 
 
 class HistoricalPermissionsModelAdminMixin(object):
@@ -50,7 +49,8 @@
 
     def has_historical_view_permission(self, request, obj=None):
         if self.historical_permissions_enabled:
-            view_permission = self._has_historical_permission(request, "view", obj)
+            view_permission = self._has_historical_permission(
+                request, "view", obj)
         else:
             try:
                 view_permission = self.has_view_permission(request, obj)
@@ -60,7 +60,8 @@
 
     def has_historical_change_permission(self, request, obj=None):
         if self.historical_permissions_enabled:
-            change_permission = self._has_historical_permission(request, "change", obj)
+            change_permission = self._has_historical_permission(
+                request, "change", obj)
         else:
             change_permission = self.has_change_permission(request, obj)
         return change_permission
@@ -72,7 +73,8 @@
             ) or self.has_historical_change_permission(request, obj)
         else:
             try:
-                has_permission = self.has_view_or_change_permission(request, obj)
+                has_permission = self.has_view_or_change_permission(
+                    request, obj)
             except AttributeError:
                 has_permission = self.has_change_permission(request, obj)
         return has_permission
@@ -87,7 +89,8 @@
         if request.user.is_superuser:
             revert_disabled = False
         else:
-            revert_disabled = getattr(settings, "SIMPLE_HISTORY_REVERT_DISABLED", False)
+            revert_disabled = getattr(
+                settings, "SIMPLE_HISTORY_REVERT_DISABLED", False)
         return revert_disabled
 
     def has_revert_permission(self, request, obj):
@@ -129,7 +132,8 @@
         opts = self.model._meta
         object_id = unquote(object_id)
         object_history = self.get_object_history(object_id)
-        obj = self.get_object(request, object_id, object_history=object_history)
+        obj = self.get_object(request, object_id,
+                              object_history=object_history)
         if obj is None:
             return self._get_obj_does_not_exist_redirect(request, opts, object_id)
 
@@ -169,7 +173,8 @@
 
         If None, attempts to get the instance from history.
         """
-        obj = super(SimpleHistoryAdmin, self).get_object(request, object_id, **kwargs)
+        obj = super(SimpleHistoryAdmin, self).get_object(
+            request, object_id, **kwargs)
         if not obj and object_history:
             try:
                 obj = object_history.latest("history_date").instance
@@ -264,19 +269,8 @@
         if not self.has_historical_view_or_change_permission(request, obj):
             raise PermissionDenied
 
-<<<<<<< HEAD
         if "_change_history" in request.POST and self.change_history:
             obj = obj.history.get(pk=version_id).instance
-=======
-        if SIMPLE_HISTORY_EDIT:
-            change_history = True
-        else:
-            change_history = False
-
-        if "_change_history" in request.POST and SIMPLE_HISTORY_EDIT:
-            history = utils.get_history_manager_for_model(obj)
-            obj = history.get(pk=version_id).instance
->>>>>>> ff089654
 
         formsets = []
         form_class = self.get_form(request, obj)
@@ -305,7 +299,8 @@
         )
 
         title = (
-            _("Revert %s") if self.has_revert_permission(request, obj) else _("View %s")
+            _("Revert %s") if self.has_revert_permission(
+                request, obj) else _("View %s")
         )
 
         model_name = original_opts.model_name
