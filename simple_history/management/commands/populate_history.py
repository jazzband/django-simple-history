--- conflicted
+++ resolved
@@ -96,29 +96,13 @@
             except LookupError:
                 model = None
         if not model:
-<<<<<<< HEAD
-            raise ValueError(
-                self.MODEL_NOT_FOUND + " < {model} >\n".format(model=natural_key)
-            )
-        try:
-            history_model = utils.get_history_model_for_model(model)
-        except NotHistoricalModelError:
-            raise ValueError(
-                self.MODEL_NOT_HISTORICAL + " < {model} >\n".format(model=natural_key)
-            )
-=======
-            msg = self.MODEL_NOT_FOUND + " < {model} >\n".format(
-                model=natural_key
-            )
+            msg = self.MODEL_NOT_FOUND + " < {model} >\n".format(model=natural_key)
             raise ValueError(msg)
         try:
             history_model = utils.get_history_model_for_model(model)
         except NotHistoricalModelError:
-            msg = self.MODEL_NOT_HISTORICAL + " < {model} >\n".format(
-                model=natural_key
-            )
+            msg = self.MODEL_NOT_HISTORICAL + " < {model} >\n".format(model=natural_key)
             raise ValueError(msg)
->>>>>>> 31836115
         return model, history_model
 
     def _bulk_history_create(self, model, batch_size):
