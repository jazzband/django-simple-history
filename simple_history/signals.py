--- conflicted
+++ resolved
@@ -1,9 +1,14 @@
 import django.dispatch
 
 
-<<<<<<< HEAD
 pre_create_historical_record = django.dispatch.Signal(
-    providing_args=["instance", "history_date", "history_user", "history_change_reason"]
+    providing_args=[
+        "instance",
+        "history_instance",
+        "history_date",
+        "history_user",
+        "history_change_reason",
+    ]
 )
 post_create_historical_record = django.dispatch.Signal(
     providing_args=[
@@ -13,14 +18,4 @@
         "history_user",
         "history_change_reason",
     ]
-)
-=======
-pre_create_historical_record = django.dispatch.Signal(providing_args=[
-    'instance', 'history_instance', 'history_date', 'history_user',
-    'history_change_reason',
-])
-post_create_historical_record = django.dispatch.Signal(providing_args=[
-    'instance', 'history_instance', 'history_date', 'history_user',
-    'history_change_reason',
-])
->>>>>>> 31836115
+)