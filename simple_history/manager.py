--- conflicted
+++ resolved
@@ -98,15 +98,10 @@
 
         historical_instances = [
             self.model(
-<<<<<<< HEAD
                 history_date=getattr(instance, "_history_date", now()),
                 history_user=getattr(instance, "_history_user", None),
-=======
-                history_date=getattr(instance, '_history_date', now()),
-                history_user=getattr(instance, '_history_user', None),
-                history_change_reason=getattr(instance, 'changeReason', ''),
-                history_type='+',
->>>>>>> 882ff364
+                history_change_reason=getattr(instance, "changeReason", ""),
+                history_type="+",
                 **{
                     field.attname: getattr(instance, field.attname)
                     for field in instance._meta.fields
